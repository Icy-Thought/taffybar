--- conflicted
+++ resolved
@@ -292,19 +292,11 @@
   }
 
 -- | Create a periodically-updating weather widget that polls NOAA.
-<<<<<<< HEAD
-weatherNew :: WeatherConfig -- ^ Configuration to render
+weatherNew :: MonadIO m
+           => WeatherConfig -- ^ Configuration to render
            -> Double     -- ^ Polling period in _minutes_
-           -> IO GI.Gtk.Widget
-weatherNew cfg delayMinutes = do
-=======
-weatherNew ::
-  MonadIO m
-  => WeatherConfig -- ^ Configuration to render
-  -> Double        -- ^ Polling period in _minutes_
-  -> m Widget
+           -> m GI.Gtk.Widget
 weatherNew cfg delayMinutes = liftIO $ do
->>>>>>> 32ffc320
   let url = printf "%s/%s.TXT" baseUrl (weatherStation cfg)
       getter = getWeather (weatherProxy cfg) url
   weatherCustomNew getter (weatherTemplate cfg) (weatherTemplateTooltip cfg)
