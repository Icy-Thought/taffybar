--- conflicted
+++ resolved
@@ -20,15 +20,9 @@
       callback = do
         info <- parseMeminfo
         let template = ST.newSTMP fmt
-<<<<<<< HEAD
         let labels = ["used", "total", "free", "buffer", "cache", "rest", "available"]
         let actions = [memoryUsed, memoryTotal, memoryFree, memoryBuffer, memoryCache, memoryRest, memoryAvailable]
-            actions' = map ((show . intRound).) actions
-=======
-        let labels = ["used", "total", "free", "buffer", "cache", "rest", "used"]
-        let actions = [memoryUsed, memoryTotal, memoryFree, memoryBuffer, memoryCache, memoryRest]
             actions' = map ((toAuto 3).) actions
->>>>>>> 86392fca
         let stats = [f info | f <- actions']
         let template' = ST.setManyAttrib (zip labels stats) template
         return $ ST.render template'
