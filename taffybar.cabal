name: taffybar
version: 0.4.6
synopsis: A desktop bar similar to xmobar, but with more GUI
license: BSD3
license-file: LICENSE
author: Tristan Ravitch
maintainer: tristan@nochair.net
category: System
build-type: Simple
cabal-version: >=1.10
tested-with: GHC == 7.6.3, GHC == 7.8.4, GHC == 7.10.2
homepage: http://github.com/travitch/taffybar
data-files: taffybar.rc
extra-source-files: README.md,
                    CHANGELOG.md,
                    taffybar.hs.example

description:
  A somewhat fancier desktop bar than xmobar.  This bar is based on
  gtk2hs and provides several widgets (including a few graphical ones).
  It also sports an optional snazzy system tray.

flag network-uri
  description: network hack
  default: True           

library
  default-language: Haskell2010
<<<<<<< HEAD
  build-depends: base > 3 && < 5,
                 time >= 1.4 && < 1.7,
                 time-locale-compat >= 0.1 && < 0.2,
                 old-locale,
                 containers,
                 text,
                 HTTP,
                 parsec >= 3.1,
                 mtl >= 2,
                 cairo,
                 dbus >= 0.10.7 && < 1.0,
                 gtk >= 0.12.1 && < 0.15,
                 dyre >= 0.8.6 && < 0.9,
                 HStringTemplate >= 0.8 && < 0.9,
                 gtk-traymanager >= 0.1.2 && < 0.2,
                 xmonad-contrib,
                 xmonad,
                 xdg-basedir >= 0.2 && < 0.3,
                 filepath,
                 utf8-string,
                 process,
                 stm,
                 transformers >= 0.3.0.0,
                 X11 >= 1.5.0.1,
                 safe >= 0.3 && < 1,
                 split >= 0.1.4.2,
                 process >= 1.0.1.1,
                 enclosed-exceptions >= 1.0.0.1,
                 multimap >= 1.2.1,
                 time-units >= 1.0.0,
                 rate-limit >= 1.1.1

  if flag(network-uri)
    build-depends: network-uri >= 2.6 && < 3, network >= 2.6 && < 3
  else
    build-depends: network-uri < 2.6, network < 2.6
=======
  build-depends: base > 3 && < 5, time, old-locale, containers, text, HTTP,
                 parsec >= 3.1, mtl >= 2, network, cairo,
                 dbus >= 0.10.1 && < 1.0, gtk >= 0.12.1, dyre >= 0.8.6,
                 HStringTemplate, gtk-traymanager >= 0.1.2 && < 0.2, xmonad-contrib, xmonad,
                 xdg-basedir, filepath, utf8-string, process, stm, transformers >= 0.3.0.0,
                 X11 >= 1.5.0.1, split >= 0.1.4.2, alsa-mixer
>>>>>>> c64b740a
  hs-source-dirs: src
  pkgconfig-depends: gtk+-2.0
  exposed-modules: System.Taffybar,
                   System.Taffybar.XMonadLog,
                   System.Taffybar.Systray,
                   System.Taffybar.SimpleClock,
                   System.Taffybar.FreedesktopNotifications,
                   System.Taffybar.Weather,
                   System.Taffybar.MPRIS,
                   System.Taffybar.MPRIS2,
                   System.Taffybar.Battery,
                   System.Taffybar.Volume,
                   System.Taffybar.CPUMonitor,
                   System.Taffybar.CommandRunner,
                   System.Taffybar.DiskIOMonitor,
                   System.Taffybar.FSMonitor,
                   System.Taffybar.LayoutSwitcher,
                   System.Taffybar.NetMonitor,
                   System.Taffybar.Hooks.PagerHints,
                   System.Taffybar.Pager,
                   System.Taffybar.TaffyPager,
                   System.Taffybar.Text.CPUMonitor,
                   System.Taffybar.Text.MemoryMonitor,
                   System.Taffybar.Widgets.Graph,
                   System.Taffybar.Widgets.PollingBar,
                   System.Taffybar.WindowSwitcher,
                   System.Taffybar.IconImages,
                   System.Taffybar.WorkspaceHUD,
                   System.Taffybar.WorkspaceSwitcher,
                   System.Taffybar.Widgets.PollingGraph,
                   System.Taffybar.Widgets.PollingLabel,
                   System.Taffybar.Widgets.Util,
                   System.Taffybar.Widgets.VerticalBar,
                   System.Information.StreamInfo,
                   System.Information.Battery,
                   System.Information.Volume,
                   System.Information.EWMHDesktopInfo,
                   System.Information.X11DesktopInfo,
                   System.Information.Memory,
                   System.Information.Network,
                   System.Information.CPU,
                   System.Information.CPU2,
                   System.Information.DiskIO
  other-modules: System.Taffybar.StrutProperties,
                 Paths_taffybar

  c-sources: src/gdk_property_change_wrapper.c
  cc-options: -fPIC
  ghc-options: -Wall -funbox-strict-fields

executable taffybar
  default-language: Haskell2010
  build-depends: base > 3 && < 5,
                 dyre >= 0.8.6,
                 gtk >= 0.12 && < 0.15,
                 safe >= 0.3 && < 1,
                 xdg-basedir,
                 filepath
  hs-source-dirs: src
  main-is: Main.hs
  other-modules: System.Taffybar
                 System.Taffybar.StrutProperties
  pkgconfig-depends: gtk+-2.0
  c-sources: src/gdk_property_change_wrapper.c
  ghc-options: -Wall -rtsopts -threaded

source-repository head
  type: git
  location: git://github.com/travitch/taffybar.git<|MERGE_RESOLUTION|>--- conflicted
+++ resolved
@@ -26,8 +26,8 @@
 
 library
   default-language: Haskell2010
-<<<<<<< HEAD
   build-depends: base > 3 && < 5,
+                 alsa-mixer >= 0.2.0,
                  time >= 1.4 && < 1.7,
                  time-locale-compat >= 0.1 && < 0.2,
                  old-locale,
@@ -63,14 +63,6 @@
     build-depends: network-uri >= 2.6 && < 3, network >= 2.6 && < 3
   else
     build-depends: network-uri < 2.6, network < 2.6
-=======
-  build-depends: base > 3 && < 5, time, old-locale, containers, text, HTTP,
-                 parsec >= 3.1, mtl >= 2, network, cairo,
-                 dbus >= 0.10.1 && < 1.0, gtk >= 0.12.1, dyre >= 0.8.6,
-                 HStringTemplate, gtk-traymanager >= 0.1.2 && < 0.2, xmonad-contrib, xmonad,
-                 xdg-basedir, filepath, utf8-string, process, stm, transformers >= 0.3.0.0,
-                 X11 >= 1.5.0.1, split >= 0.1.4.2, alsa-mixer
->>>>>>> c64b740a
   hs-source-dirs: src
   pkgconfig-depends: gtk+-2.0
   exposed-modules: System.Taffybar,
